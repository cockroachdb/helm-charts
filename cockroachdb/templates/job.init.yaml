--- conflicted
+++ resolved
@@ -19,11 +19,7 @@
   {{- end }}
   annotations:
     helm.sh/hook: post-install,post-upgrade
-<<<<<<< HEAD
     helm.sh/hook-delete-policy: before-hook-creation
-=======
-    helm.sh/hook-delete-policy: hook-succeeded,before-hook-creation
->>>>>>> ecf74a6c
 spec:
   template:
     metadata:
