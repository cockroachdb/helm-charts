--- conflicted
+++ resolved
@@ -2,15 +2,9 @@
 {{- $paths := .Values.ingress.paths -}}
 {{- $ports := .Values.service.ports -}}
 {{- $fullName := include "cockroachdb.fullname" . -}}
-<<<<<<< HEAD
 {{- if $.Capabilities.APIVersions.Has "networking.k8s.io/v1" -}}
 apiVersion: networking.k8s.io/v1
 {{- else if $.Capabilities.APIVersions.Has "networking.k8s.io/v1beta1" -}}
-=======
-{{- if semverCompare ">=1.19-0" .Capabilities.KubeVersion.Version -}}
-apiVersion: networking.k8s.io/v1
-{{- else if semverCompare ">=1.14-0" .Capabilities.KubeVersion.Version -}}
->>>>>>> 9a2d4c9a
 apiVersion: networking.k8s.io/v1beta1
 {{- else -}}
 apiVersion: extensions/v1beta1
@@ -46,19 +40,11 @@
         paths:
   {{- range $path := $paths }}
           - path: {{ $path }}
-<<<<<<< HEAD
             {{- if $.Capabilities.APIVersions.Has "networking.k8s.io/v1" -}}
             pathType: Prefix
             {{- end }}
             backend:
               {{- if $.Capabilities.APIVersions.Has "networking.k8s.io/v1" -}}
-=======
-            {{- if semverCompare ">=1.19-0" .Capabilities.KubeVersion.Version -}}
-            pathType: Prefix
-            {{- end }}
-            backend:
-              {{- if semverCompare ">=1.19-0" .Capabilities.KubeVersion.Version -}}
->>>>>>> 9a2d4c9a
               service:
                 name: {{ $fullName }}-public
                 port:
@@ -74,19 +60,11 @@
         paths:
   {{- range $path := $paths }}
           - path: {{ $path }}
-<<<<<<< HEAD
             {{- if $.Capabilities.APIVersions.Has "networking.k8s.io/v1" -}}
             pathType: Prefix
             {{- end }}
             backend:
               {{- if $.Capabilities.APIVersions.Has "networking.k8s.io/v1" -}}
-=======
-            {{- if semverCompare ">=1.19-0" .Capabilities.KubeVersion.Version -}}
-            pathType: Prefix
-            {{- end }}
-            backend:
-              {{- if semverCompare ">=1.19-0" .Capabilities.KubeVersion.Version -}}
->>>>>>> 9a2d4c9a
               service:
                 name: {{ $fullName }}-public
                 port:
