# CockroachDB Helm Chart

[CockroachDB](https://github.com/cockroachdb/cockroach) - the open source, cloud-native distributed SQL database.

## Documentation

Below is a brief overview of operating the CockroachDB Helm Chart and some specific implementation details. For additional information on deploying CockroachDB, please see:
> <https://www.cockroachlabs.com/docs/stable/orchestrate-cockroachdb-with-kubernetes.html>

Note that the documentation requires Helm 3.0 or higher.

## Prerequisites Details

* Kubernetes 1.8
* PV support on the underlying infrastructure (only if using `storage.persistentVolume`). [Docker for windows hostpath provisioner is not supported](https://github.com/cockroachdb/docs/issues/3184).
* If you want to secure your cluster to use TLS certificates for all network communication, [Helm must be installed with RBAC privileges](https://helm.sh/docs/topics/rbac/) or else you will get an "attempt to grant extra privileges" error.

## StatefulSet Details

* <http://kubernetes.io/docs/concepts/abstractions/controllers/statefulsets/>

## StatefulSet Caveats

* <http://kubernetes.io/docs/concepts/abstractions/controllers/statefulsets/#limitations>

## Chart Details

This chart will do the following:

* Set up a dynamically scalable CockroachDB cluster using a Kubernetes StatefulSet.

## Add the CockroachDB Repository

```shell
helm repo add cockroachdb https://charts.cockroachdb.com/
```

## Installing the Chart

To install the chart with the release name `my-release`:

```shell
helm install my-release cockroachdb/cockroachdb
```

Note that for a production cluster, you will likely want to override the following parameters in [`values.yaml`](values.yaml) with your own values.

- `statefulset.resources.requests.memory` and `statefulset.resources.limits.memory` allocate memory resources to CockroachDB pods in your cluster.
- `conf.cache` and `conf.max-sql-memory` are memory limits that we recommend setting to 1/4 of the above resource allocation. When running CockroachDB, you must set these limits explicitly to avoid running out of memory.
- `storage.persistentVolume.size` defaults to `100Gi` of disk space per pod, which you may increase or decrease for your use case.
- `storage.persistentVolume.storageClass` uses the default storage class for your environment. We strongly recommend that you specify a storage class which uses an SSD.
- `tls.enabled` must be set to `yes`/`true` to deploy in secure mode.

For more information on overriding the `values.yaml` parameters, please see:
> <https://www.cockroachlabs.com/docs/stable/orchestrate-cockroachdb-with-kubernetes.html#step-2-start-cockroachdb>

Confirm that all pods are `Running` successfully and init has been completed:

```shell
kubectl get pods
```

```
NAME                                READY     STATUS      RESTARTS   AGE
my-release-cockroachdb-0            1/1       Running     0          1m
my-release-cockroachdb-1            1/1       Running     0          1m
my-release-cockroachdb-2            1/1       Running     0          1m
my-release-cockroachdb-init-k6jcr   0/1       Completed   0          1m
```

Confirm that persistent volumes are created and claimed for each pod:

```shell
kubectl get pv
```

```
NAME                                       CAPACITY   ACCESS MODES   RECLAIM POLICY   STATUS    CLAIM                                      STORAGECLASS   REASON    AGE
pvc-64878ebf-f3f0-11e8-ab5b-42010a8e0035   100Gi      RWO            Delete           Bound     default/datadir-my-release-cockroachdb-0   standard                 51s
pvc-64945b4f-f3f0-11e8-ab5b-42010a8e0035   100Gi      RWO            Delete           Bound     default/datadir-my-release-cockroachdb-1   standard                 51s
pvc-649d920d-f3f0-11e8-ab5b-42010a8e0035   100Gi      RWO            Delete           Bound     default/datadir-my-release-cockroachdb-2   standard                 51s
```

### Running in secure mode

In order to setup a secure cockroachdb cluster set `tls.enabled` to `yes`/`true`

There are 3 ways to configure a secure cluster, with this chart. This all relates to how the certificates are issued:

* Built-in CSR's in kubernetes (default)
* Cert-manager
* Manual

#### Built-in

This is the default behaviour, and requires no configuration beyond enabling tls.

If you are running in this mode, you will have to manually approve the cluster's security certificates as the pods are created. You can see the pending CSRs (certificate signing requests) by running `kubectl get csr`, and approve them by running `kubectl certificate approve <csr-name>`. You'll have to approve one certificate for each CockroachDB node (e.g., `default.node.my-release-cockroachdb-0` and one client certificate for the job that initializes the cluster (e.g., `default.node.root`).

#### Manual

If you wish to supply the certificates to the nodes yourself set `tls.certs.provided` to `yes`/`true`. You may want to use this if you want to use a different certificate authority from the one being used by Kubernetes or if your Kubernetes cluster doesn't fully support certificate-signing requests. To use this, first set up your certificates and load them into your Kubernetes cluster as Secrets using the commands below:

```shell
$ mkdir certs
$ mkdir my-safe-directory
$ cockroach cert create-ca --certs-dir=certs --ca-key=my-safe-directory/ca.key
$ cockroach cert create-client root --certs-dir=certs --ca-key=my-safe-directory/ca.key
$ kubectl create secret generic cockroachdb-root --from-file=certs
secret/cockroachdb-root created
$ cockroach cert create-node --certs-dir=certs --ca-key=my-safe-directory/ca.key localhost 127.0.0.1 my-release-cockroachdb-public my-release-cockroachdb-public.my-namespace my-release-cockroachdb-public.my-namespace.svc.cluster.local *.my-release-cockroachdb *.my-release-cockroachdb.my-namespace *.my-release-cockroachdb.my-namespace.svc.cluster.local
$ kubectl create secret generic cockroachdb-node --from-file=certs
secret/cockroachdb-node created
```

> Note: The subject alternative names are based on a release called `my-release` in the `my-namespace` namespace. Make sure they match the services created with the release during `helm install`

If your certificates are stored in tls secrets such as secrets generated by cert-manager, the secret will contain files named:

* `ca.crt`
* `tls.crt`
* `tls.key`

Cockroachdb, however, expects the files to be named like this:

* `ca.crt`
* `node.crt`
* `node.key`
* `client.root.crt`
* `client.root.key`

By enabling `tls.certs.tlsSecret` the tls secrets are projected on to the correct filenames, when they are mounted to the cockroachdb pods.

#### Cert-manager

If you wish to supply certificates with [cert-manager][3], set

* `tls.certs.certManager` to `yes`/`true`
* `tls.certs.certManagerIssuer` to an IssuerRef (as they appear in certificate resources) pointing to a clusterIssuer or issuer, you have set up in the cluster

Example issuer:

```yaml
apiVersion: v1
kind: Secret
metadata:
  name: cockroachdb-ca
  namespace: cockroachdb
data:
  tls.crt: [BASE64 Encoded ca.crt]
  tls.key: [BASE64 Encoded ca.key]
type: kubernetes.io/tls
---
apiVersion: cert-manager.io/v1alpha3
kind: Issuer
metadata:
  name: cockroachdb-cert-issuer
  namespace: cockroachdb
spec:
  ca:
    secretName: cockroachdb-ca
```

## Upgrading the cluster

### Chart version 3.0.0 and after

Launch a temporary interactive pod and start the built-in SQL client:

```shell
kubectl run cockroachdb --rm -it \
--image=cockroachdb/cockroach \
--restart=Never \
-- sql --insecure --host=my-release-cockroachdb-public
```

> If you are running in secure mode, you will have to provide a client certificate to the cluster in order to authenticate, so the above command will not work. See [here](https://github.com/cockroachdb/cockroach/blob/master/cloud/kubernetes/client-secure.yaml) for an example of how to set up an interactive SQL shell against a secure cluster or [here](https://github.com/cockroachdb/cockroach/blob/master/cloud/kubernetes/example-app-secure.yaml) for an example application connecting to a secure cluster.

Set `cluster.preserve_downgrade_option`, where `$current_version` is the CockroachDB version currently running (e.g., `19.2`):

```sql
> SET CLUSTER SETTING cluster.preserve_downgrade_option = '$current_version';
```

Exit the shell and delete the temporary pod:

```sql
> \q
```

Kick off the upgrade process by changing the new Docker image, where `$new_version` is the CockroachDB version to which you are upgrading:

```shell
kubectl delete job my-release-cockroachdb-init
```

```shell
helm upgrade my-release cockroachdb/cockroachdb \
--set image.tag=$new_version \
--reuse-values
```

Kubernetes will carry out a safe [rolling upgrade](https://kubernetes.io/docs/tutorials/stateful-application/basic-stateful-set/#updating-statefulsets) of your CockroachDB nodes one-by-one. Monitor the cluster's pods until all have been successfully restarted:

```shell
kubectl get pods
```

```
NAME                                READY     STATUS              RESTARTS   AGE
my-release-cockroachdb-0            1/1       Running             0          2m
my-release-cockroachdb-1            1/1       Running             0          3m
my-release-cockroachdb-2            1/1       Running             0          3m
my-release-cockroachdb-3            0/1       ContainerCreating   0          25s
my-release-cockroachdb-init-nwjkh   0/1       ContainerCreating   0          6s
```

```shell
kubectl get pods \
-o jsonpath='{range .items[*]}{.metadata.name}{"\t"}{.spec.containers[0].image}{"\n"}'
```

```
my-release-cockroachdb-0    cockroachdb/cockroach:v20.2.8
my-release-cockroachdb-1    cockroachdb/cockroach:v20.2.8
my-release-cockroachdb-2    cockroachdb/cockroach:v20.2.8
my-release-cockroachdb-3    cockroachdb/cockroach:v20.2.8
```

Resume normal operations. Once you are comfortable that the stability and performance of the cluster is what you'd expect post-upgrade, finalize the upgrade:

```shell
kubectl run cockroachdb --rm -it \
--image=cockroachdb/cockroach \
--restart=Never \
-- sql --insecure --host=my-release-cockroachdb-public
```

```sql
> RESET CLUSTER SETTING cluster.preserve_downgrade_option;
> \q
```

### Chart versions prior to 3.0.0

Due to a change in the label format in version 3.0.0 of this chart, upgrading requires that you delete the StatefulSet. Luckily there is a way to do it without actually deleting all the resources managed by the StatefulSet. Use the workaround below to upgrade from charts versions previous to 3.0.0:

Get the new labels from the specs rendered by Helm:

```shell
helm template -f deploy.vals.yml cockroachdb/cockroachdb -x templates/statefulset.yaml \
| yq r - spec.template.metadata.labels
```

```
app.kubernetes.io/name: cockroachdb
app.kubernetes.io/instance: my-release
app.kubernetes.io/component: cockroachdb
```

Place the new labels on all pods of the StatefulSet (change `my-release-cockroachdb-0` to the name of each pod):

```shell
kubectl label pods my-release-cockroachdb-0 \
app.kubernetes.io/name=cockroachdb \
app.kubernetes.io/instance=my-release \
app.kubernetes.io/component=cockroachdb
```

Delete the StatefulSet without deleting pods:

```shell
kubectl delete statefulset my-release-cockroachdb --cascade=false
```

Verify that no pod is deleted and then upgrade as normal. A new StatefulSet will be created, taking over the management of the existing pods and upgrading them if needed.

### See also

For more information about upgrading a cluster to the latest major release of CockroachDB, see [Upgrade to CockroachDB v20.2](https://www.cockroachlabs.com/docs/stable/upgrade-cockroach-version.html).

Note that there are some backward-incompatible changes to SQL features between versions 20.1 and 20.2. For details, see the [CockroachDB v20.2.0 release notes](https://www.cockroachlabs.com/docs/releases/v20.2.0.html#backward-incompatible-changes).

## Configuration

The following table lists the configurable parameters of the CockroachDB chart and their default values.
For details see the [`values.yaml`](values.yaml) file.

| Parameter                                                 | Description                                                     | Default                                          |
| ---------                                                 | -----------                                                     | -------                                          |
| `clusterDomain`                                           | Cluster's default DNS domain                                    | `cluster.local`                                  |
| `conf.attrs`                                              | CockroachDB node attributes                                     | `[]`                                             |
| `conf.cache`                                              | Size of CockroachDB's in-memory cache                           | `25%`                                            |
| `conf.cluster-name`                                       | Name of CockroachDB cluster                                     | `""`                                             |
| `conf.disable-cluster-name-verification`                  | Disable CockroachDB cluster name verification                   | `no`                                             |
| `conf.join`                                               | List of already-existing CockroachDB instances                  | `[]`                                             |
| `conf.max-disk-temp-storage`                              | Max storage capacity for temp data                              | `0`                                              |
| `conf.max-offset`                                         | Max allowed clock offset for CockroachDB cluster                | `500ms`                                          |
| `conf.max-sql-memory`                                     | Max memory to use processing SQL querie                         | `25%`                                            |
| `conf.locality`                                           | Locality attribute for this deployment                          | `""`                                             |
| `conf.single-node`                                        | Disable CockroachDB clustering (standalone mode)                | `no`                                             |
| `conf.sql-audit-dir`                                      | Directory for SQL audit log                                     | `""`                                             |
| `conf.port`                                               | CockroachDB primary serving port in Pods                        | `26257`                                          |
| `conf.http-port`                                          | CockroachDB HTTP port in Pods                                   | `8080`                                           |
| `conf.path`                                               | CockroachDB data directory mount path                           | `cockroach-data`                                 |
| `conf.store.enabled`                                      | Enable store configuration for CockroachDB                      | `false`                                          |
| `conf.store.type`                                         | CockroachDB storage type                                        | `""`                                             |
| `conf.store.size`                                         | CockroachDB storage size                                        | `""`                                             |
| `conf.store.attrs`                                        | CockroachDB storage attributes                                  | `""`                                             |
| `image.repository`                                        | Container image name                                            | `cockroachdb/cockroach`                          |
| `image.tag`                                               | Container image tag                                             | `v20.2.8`                                        |
| `image.pullPolicy`                                        | Container pull policy                                           | `IfNotPresent`                                   |
<<<<<<< HEAD
| `image.imagePullSecrets`                                  | Specify existing Image pull secret                              | 
`""`
=======
| `image.imagePullSecrets`                                  | Specify existing Image pull secret                              | `
`
>>>>>>> cf95eb05
| `image.credentials`                                       | `registry`, `user` and `pass` credentials to pull private image | `{}`                                             |
| `statefulset.replicas`                                    | StatefulSet replicas number                                     | `3`                                              |
| `statefulset.updateStrategy`                              | Update strategy for StatefulSet Pods                            | `{"type": "RollingUpdate"}`                      |
| `statefulset.podManagementPolicy`                         | `OrderedReady`/`Parallel` Pods creation/deletion order          | `Parallel`                                       |
| `statefulset.budget.maxUnavailable`                       | k8s PodDisruptionBudget parameter                               | `1`                                              |
| `statefulset.args`                                        | Extra command-line arguments                                    | `[]`                                             |
| `statefulset.env`                                         | Extra env vars                                                  | `[]`                                             |
| `statefulset.secretMounts`                                | Additional Secrets to mount at cluster members                  | `[]`                                             |
| `statefulset.labels`                                      | Additional labels of StatefulSet and its Pods                   | `{"app.kubernetes.io/component": "cockroachdb"}` |
| `statefulset.annotations`                                 | Additional annotations of StatefulSet Pods                      | `{}`                                             |
| `statefulset.nodeAffinity`                                | [Node affinity rules][2] of StatefulSet Pods                    | `{}`                                             |
| `statefulset.podAffinity`                                 | [Inter-Pod affinity rules][1] of StatefulSet Pods               | `{}`                                             |
| `statefulset.podAntiAffinity`                             | [Anti-affinity rules][1] of StatefulSet Pods                    | auto                                             |
| `statefulset.podAntiAffinity.topologyKey`                 | The topologyKey for auto [anti-affinity rules][1]               | `kubernetes.io/hostname`                         |
| `statefulset.podAntiAffinity.type`                        | Type of auto [anti-affinity rules][1]                           | `soft`                                           |
| `statefulset.podAntiAffinity.weight`                      | Weight for `soft` auto [anti-affinity rules][1]                 | `100`                                            |
| `statefulset.nodeSelector`                                | Node labels for StatefulSet Pods assignment                     | `{}`                                             |
| `statefulset.priorityClassName`                           | [PriorityClassName][4] for StatefulSet Pods                     | `""`                                             |
| `statefulset.tolerations`                                 | Node taints to tolerate by StatefulSet Pods                     | `[]`                                             |
| `statefulset.topologySpreadConstraints`                   | [Topology Spread Constraints rules][5] of StatefulSet Pods      | auto                                             |
| `statefulset.topologySpreadConstraints.maxSkew`           | Degree to which Pods may be unevenly distributed                | `1`                                              |
| `statefulset.topologySpreadConstraints.topologyKey`       | The key of node labels                                          | `topology.kubernetes.io/zone`                    |
| `statefulset.topologySpreadConstraints.whenUnsatisfiable` | `ScheduleAnyway`/`DoNotSchedule` for unsatisfiable constraints  | `ScheduleAnyway`                                 |
| `statefulset.resources`                                   | Resource requests and limits for StatefulSet Pods               | `{}`                                             |
| `service.ports.grpc.external.port`                        | CockroachDB primary serving port in Services                    | `26257`                                          |
| `service.ports.grpc.external.name`                        | CockroachDB primary serving port name in Services               | `grpc`                                           |
| `service.ports.grpc.internal.port`                        | CockroachDB inter-communication port in Services                | `26257`                                          |
| `service.ports.grpc.internal.name`                        | CockroachDB inter-communication port name in Services           | `grpc-internal`                                  |
| `service.ports.http.port`                                 | CockroachDB HTTP port in Services                               | `8080`                                           |
| `service.ports.http.name`                                 | CockroachDB HTTP port name in Services                          | `http`                                           |
| `service.public.type`                                     | Public Service type                                             | `ClusterIP`                                      |
| `service.public.labels`                                   | Additional labels of public Service                             | `{"app.kubernetes.io/component": "cockroachdb"}` |
| `service.public.annotations`                              | Additional annotations of public Service                        | `{}`                                             |
| `service.discovery.labels`                                | Additional labels of discovery Service                          | `{"app.kubernetes.io/component": "cockroachdb"}` |
| `service.discovery.annotations`                           | Additional annotations of discovery Service                     | `{}`                                             |
| `ingress.enabled`                                         | Enable ingress resource for CockroachDB                         | `false`                                          |
| `ingress.labels`                                          | Additional labels of Ingress                                    | `{}`                                             |
| `ingress.annotations`                                     | Additional annotations of Ingress                               | `{}`                                             |
| `ingress.paths`                                           | Paths for the default host                                      | `[/]`                                            |
| `ingress.hosts`                                           | CockroachDB Ingress hostnames                                   | `[]`                                             |
| `ingress.tls[0].hosts`                                    | CockroachDB Ingress tls hostnames                               | `nil`                                            |
| `ingress.tls[0].secretName`                               | CockroachDB Ingress tls secret name                             | `nil`                                            |
| `serviceMonitor.enabled`                                  | Create [ServiceMonitor](https://github.com/prometheus-operator/prometheus-operator/blob/master/Documentation/design.md#servicemonitor) Resource for scraping metrics using [PrometheusOperator](https://github.com/prometheus-operator/prometheus-operator/blob/master/Documentation/user-guides/getting-started.md#prometheus-operator)                     | `false`                                             |
| `serviceMonitor.labels`                                   | Additional labels of ServiceMonitor                             | `{}`                                             |
| `serviceMonitor.annotations`                              | Additional annotations of ServiceMonitor                        | `{}`                                             |
| `serviceMonitor.interval`                                 | ServiceMonitor scrape metrics interval                          | `10s`                                            |
| `serviceMonitor.scrapeTimeout`                            | ServiceMonitor scrape timeout                                   | `nil`                                            |
| `storage.hostPath`                                        | Absolute path on host to store data                             | `""`                                             |
| `storage.persistentVolume.enabled`                        | Whether to use PersistentVolume to store data                   | `yes`                                            |
| `storage.persistentVolume.size`                           | PersistentVolume size                                           | `100Gi`                                          |
| `storage.persistentVolume.storageClass`                   | PersistentVolume class                                          | `""`                                             |
| `storage.persistentVolume.labels`                         | Additional labels of PersistentVolumeClaim                      | `{}`                                             |
| `storage.persistentVolume.annotations`                    | Additional annotations of PersistentVolumeClaim                 | `{}`                                             |
| `init.labels`                                             | Additional labels of init Job and its Pod                       | `{"app.kubernetes.io/component": "init"}`        |
| `init.annotations`                                        | Additional labels of the Pod of init Job                        | `{}`                                             |
| `init.affinity`                                           | [Affinity rules][2] of init Job Pod                             | `{}`                                             |
| `init.nodeSelector`                                       | Node labels for init Job Pod assignment                         | `{}`                                             |
| `init.tolerations`                                        | Node taints to tolerate by init Job Pod                         | `[]`                                             |
| `init.resources`                                          | Resource requests and limits for the Pod of init Job            | `{}`                                             |
| `tls.enabled`                                             | Whether to run securely using TLS certificates                  | `no`                                             |
| `tls.serviceAccount.create`                               | Whether to create a new RBAC service account                    | `yes`                                            |
| `tls.serviceAccount.name`                                 | Name of RBAC service account to use                             | `""`                                             |
| `tls.certs.provided`                                      | Bring your own certs scenario, i.e certificates are provided    | `no`                                             |
| `tls.certs.clientRootSecret`                              | If certs are provided, secret name for client root cert         | `cockroachdb-root`                               |
| `tls.certs.nodeSecret`                                    | If certs are provided, secret name for node cert                | `cockroachdb-node`                               |
| `tls.certs.tlsSecret`                                     | Own certs are stored in TLS secret                              | `no`                                             |
| `tls.certs.certManager`                                   | Provision certificates with cert-manager                        | `false`                                          |
| `tls.certs.certManagerIssuer.group`                       | IssuerRef group to use when generating certificates             | `cert-manager.io`                                |
| `tls.certs.certManagerIssuer.kind`                        | IssuerRef kind to use when generating certificates              | `Issuer`                                         |
| `tls.certs.certManagerIssuer.name`                        | IssuerRef name to use when generating certificates              | `cockroachdb`                                    |
| `tls.init.image.repository`                               | Image to use for requesting TLS certificates                    | `cockroachdb/cockroach-k8s-request-cert`         |
| `tls.init.image.tag`                                      | Image tag to use for requesting TLS certificates                | `0.4`                                            |
| `tls.init.image.pullPolicy`                               | Requesting TLS certificates container pull policy               | `IfNotPresent`                                   |
| `tls.init.image.credentials`                              | `registry`, `user` and `pass` credentials to pull private image | `{}`                                             |
| `networkPolicy.enabled`                                   | Enable NetworkPolicy for CockroachDB's Pods                     | `no`                                             |
| `networkPolicy.ingress.grpc`                              | Whitelist resources to access gRPC port of CockroachDB's Pods   | `[]`                                             |
| `networkPolicy.ingress.http`                              | Whitelist resources to access gRPC port of CockroachDB's Pods   | `[]`                                             |


Override the default parameters using the `--set key=value[,key=value]` argument to `helm install`.

Alternatively, a YAML file that specifies custom values for the parameters can be provided while installing the chart. For example:

```shell
helm install my-release -f my-values.yaml cockroachdb/cockroachdb
```

> **Tip**: You can use the default [values.yaml](values.yaml)

## Deep dive

### Connecting to the CockroachDB cluster

Once you've created the cluster, you can start talking to it by connecting to its `-public` Service. CockroachDB is PostgreSQL wire protocol compatible, so there's a [wide variety of supported clients](https://www.cockroachlabs.com/docs/install-client-drivers.html). As an example, we'll open up a SQL shell using CockroachDB's built-in shell and play around with it a bit, like this (likely needing to replace `my-release-cockroachdb-public` with the name of the `-public` Service that was created with your installed chart):

```shell
kubectl run cockroach-client --rm -it \
--image=cockroachdb/cockroach \
--restart=Never \
-- sql --insecure --host my-release-cockroachdb-public
```

```
Waiting for pod default/cockroach-client to be running, status is Pending,
pod ready: false
If you don't see a command prompt, try pressing enter.
root@my-release-cockroachdb-public:26257> SHOW DATABASES;
+--------------------+
|      Database      |
+--------------------+
| information_schema |
| pg_catalog         |
| system             |
+--------------------+
(3 rows)
root@my-release-cockroachdb-public:26257> CREATE DATABASE bank;
CREATE DATABASE
root@my-release-cockroachdb-public:26257> CREATE TABLE bank.accounts (id INT
PRIMARY KEY, balance DECIMAL);
CREATE TABLE
root@my-release-cockroachdb-public:26257> INSERT INTO bank.accounts VALUES
(1234, 10000.50);
INSERT 1
root@my-release-cockroachdb-public:26257> SELECT * FROM bank.accounts;
+------+---------+
|  id  | balance |
+------+---------+
| 1234 | 10000.5 |
+------+---------+
(1 row)
root@my-release-cockroachdb-public:26257> \q
Waiting for pod default/cockroach-client to terminate, status is Running
pod "cockroach-client" deleted
```

> If you are running in secure mode, you will have to provide a client certificate to the cluster in order to authenticate, so the above command will not work. See [here](https://github.com/cockroachdb/cockroach/blob/master/cloud/kubernetes/client-secure.yaml) for an example of how to set up an interactive SQL shell against a secure cluster or [here](https://github.com/cockroachdb/cockroach/blob/master/cloud/kubernetes/example-app-secure.yaml) for an example application connecting to a secure cluster.

### Cluster health

Because our pod spec includes regular health checks of the CockroachDB processes, simply running `kubectl get pods` and looking at the `STATUS` column is sufficient to determine the health of each instance in the cluster.

If you want more detailed information about the cluster, the best place to look is the Admin UI.

### Accessing the Admin UI

If you want to see information about how the cluster is doing, you can try pulling up the CockroachDB Admin UI by port-forwarding from your local machine to one of the pods (replacing `my-release-cockroachdb-0` with the name of one of your pods:

```shell
kubectl port-forward my-release-cockroachdb-0 8080
```

You should then be able to access the Admin UI by visiting <http://localhost:8080/> in your web browser.

### Failover

If any CockroachDB member fails, it is restarted or recreated automatically by the Kubernetes infrastructure, and will re-join the cluster automatically when it comes back up. You can test this scenario by killing any of the CockroachDB pods:

```shell
kubectl delete pod my-release-cockroachdb-1
```

```shell
kubectl get pods -l "app.kubernetes.io/instance=my-release,app.kubernetes.io/component=cockroachdb"
```

```
NAME                      READY     STATUS        RESTARTS   AGE
my-release-cockroachdb-0  1/1       Running       0          5m
my-release-cockroachdb-2  1/1       Running       0          5m
```

After a while:

```shell
kubectl get pods -l "app.kubernetes.io/instance=my-release,app.kubernetes.io/component=cockroachdb"
```

```
NAME                      READY     STATUS        RESTARTS   AGE
my-release-cockroachdb-0  1/1       Running       0          5m
my-release-cockroachdb-1  1/1       Running       0          20s
my-release-cockroachdb-2  1/1       Running       0          5m
```

You can check the state of re-joining from the new pod's logs:

```shell
kubectl logs my-release-cockroachdb-1
```

```
[...]
I161028 19:32:09.754026 1 server/node.go:586  [n1] node connected via gossip and
verified as part of cluster {"35ecbc27-3f67-4e7d-9b8f-27c31aae17d6"}
[...]
cockroachdb-0.my-release-cockroachdb.default.svc.cluster.local:26257
build:      beta-20161027-55-gd2d3c7f @ 2016/10/28 19:27:25 (go1.7.3)
admin:      http://0.0.0.0:8080
sql:
postgresql://root@my-release-cockroachdb-1.my-release-cockroachdb.default.svc.cluster.local:26257?sslmode=disable
logs:       cockroach-data/logs
store[0]:   path=cockroach-data
status:     restarted pre-existing node
clusterID:  {35ecbc27-3f67-4e7d-9b8f-27c31aae17d6}
nodeID:     2
[...]
```

### NetworkPolicy

To enable NetworkPolicy for CockroachDB, install [a networking plugin that implements the Kubernetes NetworkPolicy spec](https://kubernetes.io/docs/tasks/administer-cluster/declare-network-policy#before-you-begin), and set `networkPolicy.enabled` to `yes`/`true`.

For Kubernetes v1.5 & v1.6, you must also turn on NetworkPolicy by setting the `DefaultDeny` Namespace annotation. Note: this will enforce policy for _all_ pods in the Namespace:

```shell
kubectl annotate namespace default "net.beta.kubernetes.io/network-policy={\"ingress\":{\"isolation\":\"DefaultDeny\"}}"
```

For more precise policy, set `networkPolicy.ingress.grpc` and `networkPolicy.ingress.http` rules. This will only allow pods that match the provided rules to connect to CockroachDB.

### Scaling

Scaling should be managed via the `helm upgrade` command. After resizing your cluster on your cloud environment (e.g., GKE or EKS), run the following command to add a pod. This assumes you scaled from 3 to 4 nodes:

```shell
helm upgrade \
my-release \
cockroachdb/cockroachdb \
--set statefulset.replicas=4 \
--reuse-values
```

Note, that if you are running in secure mode (`tls.enabled` is `yes`/`true`) and increase the size of your cluster, you will also have to approve the CSR (certificate-signing request) of each new node (using `kubectl get csr` and `kubectl certificate approve`).

[1]: https://kubernetes.io/docs/concepts/configuration/assign-pod-node/#inter-pod-affinity-and-anti-affinity
[2]: https://kubernetes.io/docs/concepts/configuration/assign-pod-node/#node-affinity
[3]: https://cert-manager.io/
[4]: https://kubernetes.io/docs/concepts/configuration/pod-priority-preemption/#priorityclass
[5]: https://kubernetes.io/docs/concepts/workloads/pods/pod-topology-spread-constraints/<|MERGE_RESOLUTION|>--- conflicted
+++ resolved
@@ -310,13 +310,7 @@
 | `image.repository`                                        | Container image name                                            | `cockroachdb/cockroach`                          |
 | `image.tag`                                               | Container image tag                                             | `v20.2.8`                                        |
 | `image.pullPolicy`                                        | Container pull policy                                           | `IfNotPresent`                                   |
-<<<<<<< HEAD
-| `image.imagePullSecrets`                                  | Specify existing Image pull secret                              | 
-`""`
-=======
-| `image.imagePullSecrets`                                  | Specify existing Image pull secret                              | `
-`
->>>>>>> cf95eb05
+| `image.imagePullSecrets`                                  | Specify existing Image pull secret                              | `""`                                             |
 | `image.credentials`                                       | `registry`, `user` and `pass` credentials to pull private image | `{}`                                             |
 | `statefulset.replicas`                                    | StatefulSet replicas number                                     | `3`                                              |
 | `statefulset.updateStrategy`                              | Update strategy for StatefulSet Pods                            | `{"type": "RollingUpdate"}`                      |
