# CockroachDB Helm Chart

[CockroachDB](https://github.com/cockroachdb/cockroach) - the open source, cloud-native distributed SQL database.

## Documentation

Below is a brief overview of operating the CockroachDB Helm Chart and some specific implementation details. For additional information on deploying CockroachDB, please see:
> <https://www.cockroachlabs.com/docs/stable/orchestrate-cockroachdb-with-kubernetes.html>

Note that the documentation requires Helm 3.0 or higher.

## Prerequisites Details

* Kubernetes 1.8
* PV support on the underlying infrastructure (only if using `storage.persistentVolume`). [Docker for windows hostpath provisioner is not supported](https://github.com/cockroachdb/docs/issues/3184).
* If you want to secure your cluster to use TLS certificates for all network communication, [Helm must be installed with RBAC privileges](https://helm.sh/docs/topics/rbac/) or else you will get an "attempt to grant extra privileges" error.

## StatefulSet Details

* <http://kubernetes.io/docs/concepts/abstractions/controllers/statefulsets/>

## StatefulSet Caveats

* <http://kubernetes.io/docs/concepts/abstractions/controllers/statefulsets/#limitations>

## Chart Details

This chart will do the following:

* Set up a dynamically scalable CockroachDB cluster using a Kubernetes StatefulSet.

## Add the CockroachDB Repository

```shell
helm repo add cockroachdb https://charts.cockroachdb.com/
```

## Installing the Chart

To install the chart with the release name `my-release`:

```shell
helm install my-release cockroachdb/cockroachdb
```

Note that for a production cluster, you will likely want to override the following parameters in [`values.yaml`](values.yaml) with your own values.

- `statefulset.resources.requests.memory` and `statefulset.resources.limits.memory` allocate memory resources to CockroachDB pods in your cluster.
- `conf.cache` and `conf.max-sql-memory` are memory limits that we recommend setting to 1/4 of the above resource allocation. When running CockroachDB, you must set these limits explicitly to avoid running out of memory.
- `storage.persistentVolume.size` defaults to `100Gi` of disk space per pod, which you may increase or decrease for your use case.
- `storage.persistentVolume.storageClass` uses the default storage class for your environment. We strongly recommend that you specify a storage class which uses an SSD.
- `tls.enabled` must be set to `yes`/`true` to deploy in secure mode.

For more information on overriding the `values.yaml` parameters, please see:
> <https://www.cockroachlabs.com/docs/stable/orchestrate-cockroachdb-with-kubernetes.html#step-2-start-cockroachdb>

Confirm that all pods are `Running` successfully and init has been completed:

```shell
kubectl get pods
```

```
NAME                                READY     STATUS      RESTARTS   AGE
my-release-cockroachdb-0            1/1       Running     0          1m
my-release-cockroachdb-1            1/1       Running     0          1m
my-release-cockroachdb-2            1/1       Running     0          1m
my-release-cockroachdb-init-k6jcr   0/1       Completed   0          1m
```

Confirm that persistent volumes are created and claimed for each pod:

```shell
kubectl get pv
```

```
NAME                                       CAPACITY   ACCESS MODES   RECLAIM POLICY   STATUS    CLAIM                                      STORAGECLASS   REASON    AGE
pvc-64878ebf-f3f0-11e8-ab5b-42010a8e0035   100Gi      RWO            Delete           Bound     default/datadir-my-release-cockroachdb-0   standard                 51s
pvc-64945b4f-f3f0-11e8-ab5b-42010a8e0035   100Gi      RWO            Delete           Bound     default/datadir-my-release-cockroachdb-1   standard                 51s
pvc-649d920d-f3f0-11e8-ab5b-42010a8e0035   100Gi      RWO            Delete           Bound     default/datadir-my-release-cockroachdb-2   standard                 51s
```

### Running in secure mode

In order to set up a secure cockroachdb cluster set `tls.enabled` to `yes`/`true`

There are 3 ways to configure a secure cluster, with this chart. This all relates to how the certificates are issued:

* Self-signer (default)
* Cert-manager
* Manual

#### Self-signer

This is the default behaviour, and requires no configuration beyond setting certificate durations if user wants to set custom duration.

If you are running in this mode, self-signed certificates are created by self-signed utility for the nodes and root client and are stored in a secret.
You can look for the certificates created:
```shell
kubectl get secrets
```

```shell
crdb-cockroachdb-ca-secret                 Opaque                                2      23s
crdb-cockroachdb-client-secret             kubernetes.io/tls                     3      22s
crdb-cockroachdb-node-secret               kubernetes.io/tls                     3      23s
```


#### Manual

If you wish to supply the certificates to the nodes yourself set `tls.certs.provided` to `yes`/`true`. You may want to use this if you want to use a different certificate authority from the one being used by Kubernetes or if your Kubernetes cluster doesn't fully support certificate-signing requests. To use this, first set up your certificates and load them into your Kubernetes cluster as Secrets using the commands below:

```shell
$ mkdir certs
$ mkdir my-safe-directory
$ cockroach cert create-ca --certs-dir=certs --ca-key=my-safe-directory/ca.key
$ cockroach cert create-client root --certs-dir=certs --ca-key=my-safe-directory/ca.key
$ kubectl create secret generic cockroachdb-root --from-file=certs
secret/cockroachdb-root created
$ cockroach cert create-node --certs-dir=certs --ca-key=my-safe-directory/ca.key localhost 127.0.0.1 my-release-cockroachdb-public my-release-cockroachdb-public.my-namespace my-release-cockroachdb-public.my-namespace.svc.cluster.local *.my-release-cockroachdb *.my-release-cockroachdb.my-namespace *.my-release-cockroachdb.my-namespace.svc.cluster.local
$ kubectl create secret generic cockroachdb-node --from-file=certs
secret/cockroachdb-node created
```

> Note: The subject alternative names are based on a release called `my-release` in the `my-namespace` namespace. Make sure they match the services created with the release during `helm install`

If your certificates are stored in tls secrets such as secrets generated by cert-manager, the secret will contain files named:

* `ca.crt`
* `tls.crt`
* `tls.key`

Cockroachdb, however, expects the files to be named like this:

* `ca.crt`
* `node.crt`
* `node.key`
* `client.root.crt`
* `client.root.key`

By enabling `tls.certs.tlsSecret` the tls secrets are projected on to the correct filenames, when they are mounted to the cockroachdb pods.

#### Cert-manager

If you wish to supply certificates with [cert-manager][3], set

* `tls.certs.certManager` to `yes`/`true`
* `tls.certs.certManagerIssuer` to an IssuerRef (as they appear in certificate resources) pointing to a clusterIssuer or issuer, you have set up in the cluster

Example issuer:

```yaml
apiVersion: v1
kind: Secret
metadata:
  name: cockroachdb-ca
  namespace: cockroachdb
data:
  tls.crt: [BASE64 Encoded ca.crt]
  tls.key: [BASE64 Encoded ca.key]
type: kubernetes.io/tls
---
apiVersion: cert-manager.io/v1alpha3
kind: Issuer
metadata:
  name: cockroachdb-cert-issuer
  namespace: cockroachdb
spec:
  ca:
    secretName: cockroachdb-ca
```

## Upgrading the cluster

### Chart version 3.0.0 and after

Launch a temporary interactive pod and start the built-in SQL client:

```shell
kubectl run cockroachdb --rm -it \
--image=cockroachdb/cockroach \
--restart=Never \
-- sql --insecure --host=my-release-cockroachdb-public
```

> If you are running in secure mode, you will have to provide a client certificate to the cluster in order to authenticate, so the above command will not work. See [here](https://github.com/cockroachdb/cockroach/blob/master/cloud/kubernetes/client-secure.yaml) for an example of how to set up an interactive SQL shell against a secure cluster or [here](https://github.com/cockroachdb/cockroach/blob/master/cloud/kubernetes/example-app-secure.yaml) for an example application connecting to a secure cluster.

Set `cluster.preserve_downgrade_option`, where `$current_version` is the CockroachDB version currently running (e.g., `19.2`):

```sql
> SET CLUSTER SETTING cluster.preserve_downgrade_option = '$current_version';
```

Exit the shell and delete the temporary pod:

```sql
> \q
```

If `tls.certs.selfSigner.enabled` was enabled for installing the cockroachdb then few resources need to be deleted first before upgrading.

```shell
kubectl delete sa <release-name>-self-signer
kubectl delete role <release-name>-self-signer
kubectl delete rolebinding <release-name>-self-signer
```

Kick off the upgrade process by changing the new Docker image, where `$new_version` is the CockroachDB version to which you are upgrading:

```shell
kubectl delete job my-release-cockroachdb-init
```

```shell
helm upgrade my-release cockroachdb/cockroachdb \
--set image.tag=$new_version \
--reuse-values
```

Kubernetes will carry out a safe [rolling upgrade](https://kubernetes.io/docs/tutorials/stateful-application/basic-stateful-set/#updating-statefulsets) of your CockroachDB nodes one-by-one. Monitor the cluster's pods until all have been successfully restarted:

```shell
kubectl get pods
```

```
NAME                                READY     STATUS              RESTARTS   AGE
my-release-cockroachdb-0            1/1       Running             0          2m
my-release-cockroachdb-1            1/1       Running             0          3m
my-release-cockroachdb-2            1/1       Running             0          3m
my-release-cockroachdb-3            0/1       ContainerCreating   0          25s
my-release-cockroachdb-init-nwjkh   0/1       ContainerCreating   0          6s
```

```shell
kubectl get pods \
-o jsonpath='{range .items[*]}{.metadata.name}{"\t"}{.spec.containers[0].image}{"\n"}'
```

```
my-release-cockroachdb-0    cockroachdb/cockroach:v21.1.6
my-release-cockroachdb-1    cockroachdb/cockroach:v21.1.6
my-release-cockroachdb-2    cockroachdb/cockroach:v21.1.6
my-release-cockroachdb-3    cockroachdb/cockroach:v21.1.6
```

Resume normal operations. Once you are comfortable that the stability and performance of the cluster is what you'd expect post-upgrade, finalize the upgrade:

```shell
kubectl run cockroachdb --rm -it \
--image=cockroachdb/cockroach \
--restart=Never \
-- sql --insecure --host=my-release-cockroachdb-public
```

```sql
> RESET CLUSTER SETTING cluster.preserve_downgrade_option;
> \q
```

### Chart versions prior to 3.0.0

Due to a change in the label format in version 3.0.0 of this chart, upgrading requires that you delete the StatefulSet. Luckily there is a way to do it without actually deleting all the resources managed by the StatefulSet. Use the workaround below to upgrade from charts versions previous to 3.0.0:

Get the new labels from the specs rendered by Helm:

```shell
helm template -f deploy.vals.yml cockroachdb/cockroachdb -x templates/statefulset.yaml \
| yq r - spec.template.metadata.labels
```

```
app.kubernetes.io/name: cockroachdb
app.kubernetes.io/instance: my-release
app.kubernetes.io/component: cockroachdb
```

Place the new labels on all pods of the StatefulSet (change `my-release-cockroachdb-0` to the name of each pod):

```shell
kubectl label pods my-release-cockroachdb-0 \
app.kubernetes.io/name=cockroachdb \
app.kubernetes.io/instance=my-release \
app.kubernetes.io/component=cockroachdb
```

Delete the StatefulSet without deleting pods:

```shell
kubectl delete statefulset my-release-cockroachdb --cascade=false
```

Verify that no pod is deleted and then upgrade as normal. A new StatefulSet will be created, taking over the management of the existing pods and upgrading them if needed.

### See also

For more information about upgrading a cluster to the latest major release of CockroachDB, see [Upgrade to CockroachDB v21.1](https://www.cockroachlabs.com/docs/stable/upgrade-cockroach-version.html).

Note that there are some backward-incompatible changes to SQL features between versions 20.2 and 21.1. For details, see the [CockroachDB v21.1.6 release notes](https://www.cockroachlabs.com/docs/releases/v21.1.6.html#backward-incompatible-changes).

## Configuration

The following table lists the configurable parameters of the CockroachDB chart and their default values.
For details see the [`values.yaml`](values.yaml) file.

<<<<<<< HEAD
| Parameter                                                 | Description                                                     | Default                                               |
| ---------                                                 | -----------                                                     | -------                                               |
| `clusterDomain`                                           | Cluster's default DNS domain                                    | `cluster.local`                                       |
| `conf.attrs`                                              | CockroachDB node attributes                                     | `[]`                                                  |
| `conf.cache`                                              | Size of CockroachDB's in-memory cache                           | `25%`                                                 |
| `conf.cluster-name`                                       | Name of CockroachDB cluster                                     | `""`                                                  |
| `conf.disable-cluster-name-verification`                  | Disable CockroachDB cluster name verification                   | `no`                                                  |
| `conf.join`                                               | List of already-existing CockroachDB instances                  | `[]`                                                  |
| `conf.max-disk-temp-storage`                              | Max storage capacity for temp data                              | `0`                                                   |
| `conf.max-offset`                                         | Max allowed clock offset for CockroachDB cluster                | `500ms`                                               |
| `conf.max-sql-memory`                                     | Max memory to use processing SQL querie                         | `25%`                                                 |
| `conf.locality`                                           | Locality attribute for this deployment                          | `""`                                                  |
| `conf.single-node`                                        | Disable CockroachDB clustering (standalone mode)                | `no`                                                  |
| `conf.sql-audit-dir`                                      | Directory for SQL audit log                                     | `""`                                                  |
| `conf.port`                                               | CockroachDB primary serving port in Pods                        | `26257`                                               |
| `conf.http-port`                                          | CockroachDB HTTP port in Pods                                   | `8080`                                                |
| `conf.path`                                               | CockroachDB data directory mount path                           | `cockroach-data`                                      |
| `conf.store.enabled`                                      | Enable store configuration for CockroachDB                      | `false`                                               |
| `conf.store.type`                                         | CockroachDB storage type                                        | `""`                                                  |
| `conf.store.size`                                         | CockroachDB storage size                                        | `""`                                                  |
| `conf.store.attrs`                                        | CockroachDB storage attributes                                  | `""`                                                  |
| `image.repository`                                        | Container image name                                            | `cockroachdb/cockroach`                               |
| `image.tag`                                               | Container image tag                                             | `v21.1.1`                                             |
| `image.pullPolicy`                                        | Container pull policy                                           | `IfNotPresent`                                        |
| `image.credentials`                                       | `registry`, `user` and `pass` credentials to pull private image | `{}`                                                  |
| `statefulset.replicas`                                    | StatefulSet replicas number                                     | `3`                                                   |
| `statefulset.updateStrategy`                              | Update strategy for StatefulSet Pods                            | `{"type": "RollingUpdate"}`                           |
| `statefulset.podManagementPolicy`                         | `OrderedReady`/`Parallel` Pods creation/deletion order          | `Parallel`                                            |
| `statefulset.budget.maxUnavailable`                       | k8s PodDisruptionBudget parameter                               | `1`                                                   |
| `statefulset.args`                                        | Extra command-line arguments                                    | `[]`                                                  |
| `statefulset.env`                                         | Extra env vars                                                  | `[]`                                                  |
| `statefulset.secretMounts`                                | Additional Secrets to mount at cluster members                  | `[]`                                                  |
| `statefulset.labels`                                      | Additional labels of StatefulSet and its Pods                   | `{"app.kubernetes.io/component": "cockroachdb"}`      |
| `statefulset.annotations`                                 | Additional annotations of StatefulSet Pods                      | `{}`                                                  |
| `statefulset.nodeAffinity`                                | [Node affinity rules][2] of StatefulSet Pods                    | `{}`                                                  |
| `statefulset.podAffinity`                                 | [Inter-Pod affinity rules][1] of StatefulSet Pods               | `{}`                                                  |
| `statefulset.podAntiAffinity`                             | [Anti-affinity rules][1] of StatefulSet Pods                    | auto                                                  |
| `statefulset.podAntiAffinity.topologyKey`                 | The topologyKey for auto [anti-affinity rules][1]               | `kubernetes.io/hostname`                              |
| `statefulset.podAntiAffinity.type`                        | Type of auto [anti-affinity rules][1]                           | `soft`                                                |
| `statefulset.podAntiAffinity.weight`                      | Weight for `soft` auto [anti-affinity rules][1]                 | `100`                                                 |
| `statefulset.nodeSelector`                                | Node labels for StatefulSet Pods assignment                     | `{}`                                                  |
| `statefulset.priorityClassName`                           | [PriorityClassName][4] for StatefulSet Pods                     | `""`                                                  |
| `statefulset.tolerations`                                 | Node taints to tolerate by StatefulSet Pods                     | `[]`                                                  |
| `statefulset.topologySpreadConstraints`                   | [Topology Spread Constraints rules][5] of StatefulSet Pods      | auto                                                  |
| `statefulset.topologySpreadConstraints.maxSkew`           | Degree to which Pods may be unevenly distributed                | `1`                                                   |
| `statefulset.topologySpreadConstraints.topologyKey`       | The key of node labels                                          | `topology.kubernetes.io/zone`                         |
| `statefulset.topologySpreadConstraints.whenUnsatisfiable` | `ScheduleAnyway`/`DoNotSchedule` for unsatisfiable constraints  | `ScheduleAnyway`                                      |
| `statefulset.resources`                                   | Resource requests and limits for StatefulSet Pods               | `{}`                                                  |
| `service.ports.grpc.external.port`                        | CockroachDB primary serving port in Services                    | `26257`                                               |
| `service.ports.grpc.external.name`                        | CockroachDB primary serving port name in Services               | `grpc`                                                |
| `service.ports.grpc.internal.port`                        | CockroachDB inter-communication port in Services                | `26257`                                               |
| `service.ports.grpc.internal.name`                        | CockroachDB inter-communication port name in Services           | `grpc-internal`                                       |
| `service.ports.http.port`                                 | CockroachDB HTTP port in Services                               | `8080`                                                |
| `service.ports.http.name`                                 | CockroachDB HTTP port name in Services                          | `http`                                                |
| `service.public.type`                                     | Public Service type                                             | `ClusterIP`                                           |
| `service.public.labels`                                   | Additional labels of public Service                             | `{"app.kubernetes.io/component": "cockroachdb"}`      |
| `service.public.annotations`                              | Additional annotations of public Service                        | `{}`                                                  |
| `service.discovery.labels`                                | Additional labels of discovery Service                          | `{"app.kubernetes.io/component": "cockroachdb"}`      |
| `service.discovery.annotations`                           | Additional annotations of discovery Service                     | `{}`                                                  |
| `ingress.enabled`                                         | Enable ingress resource for CockroachDB                         | `false`                                               |
| `ingress.labels`                                          | Additional labels of Ingress                                    | `{}`                                                  |
| `ingress.annotations`                                     | Additional annotations of Ingress                               | `{}`                                                  |
| `ingress.paths`                                           | Paths for the default host                                      | `[/]`                                                 |
| `ingress.hosts`                                           | CockroachDB Ingress hostnames                                   | `[]`                                                  |
| `ingress.tls[0].hosts`                                    | CockroachDB Ingress tls hostnames                               | `nil`                                                 |
| `ingress.tls[0].secretName`                               | CockroachDB Ingress tls secret name                             | `nil`                                                 |
=======
| Parameter                                                 | Description                                                     | Default                                          |
| ---------                                                 | -----------                                                     | -------                                          |
| `clusterDomain`                                           | Cluster's default DNS domain                                    | `cluster.local`                                  |
| `conf.attrs`                                              | CockroachDB node attributes                                     | `[]`                                             |
| `conf.cache`                                              | Size of CockroachDB's in-memory cache                           | `25%`                                            |
| `conf.cluster-name`                                       | Name of CockroachDB cluster                                     | `""`                                             |
| `conf.disable-cluster-name-verification`                  | Disable CockroachDB cluster name verification                   | `no`                                             |
| `conf.join`                                               | List of already-existing CockroachDB instances                  | `[]`                                             |
| `conf.max-disk-temp-storage`                              | Max storage capacity for temp data                              | `0`                                              |
| `conf.max-offset`                                         | Max allowed clock offset for CockroachDB cluster                | `500ms`                                          |
| `conf.max-sql-memory`                                     | Max memory to use processing SQL querie                         | `25%`                                            |
| `conf.locality`                                           | Locality attribute for this deployment                          | `""`                                             |
| `conf.single-node`                                        | Disable CockroachDB clustering (standalone mode)                | `no`                                             |
| `conf.sql-audit-dir`                                      | Directory for SQL audit log                                     | `""`                                             |
| `conf.port`                                               | CockroachDB primary serving port in Pods                        | `26257`                                          |
| `conf.http-port`                                          | CockroachDB HTTP port in Pods                                   | `8080`                                           |
| `conf.path`                                               | CockroachDB data directory mount path                           | `cockroach-data`                                 |
| `conf.store.enabled`                                      | Enable store configuration for CockroachDB                      | `false`                                          |
| `conf.store.type`                                         | CockroachDB storage type                                        | `""`                                             |
| `conf.store.size`                                         | CockroachDB storage size                                        | `""`                                             |
| `conf.store.attrs`                                        | CockroachDB storage attributes                                  | `""`                                             |
| `image.repository`                                        | Container image name                                            | `cockroachdb/cockroach`                          |
| `image.tag`                                               | Container image tag                                             | `v21.1.6`                                        |
| `image.pullPolicy`                                        | Container pull policy                                           | `IfNotPresent`                                   |
| `image.credentials`                                       | `registry`, `user` and `pass` credentials to pull private image | `{}`                                             |
| `statefulset.replicas`                                    | StatefulSet replicas number                                     | `3`                                              |
| `statefulset.updateStrategy`                              | Update strategy for StatefulSet Pods                            | `{"type": "RollingUpdate"}`                      |
| `statefulset.podManagementPolicy`                         | `OrderedReady`/`Parallel` Pods creation/deletion order          | `Parallel`                                       |
| `statefulset.budget.maxUnavailable`                       | k8s PodDisruptionBudget parameter                               | `1`                                              |
| `statefulset.args`                                        | Extra command-line arguments                                    | `[]`                                             |
| `statefulset.env`                                         | Extra env vars                                                  | `[]`                                             |
| `statefulset.secretMounts`                                | Additional Secrets to mount at cluster members                  | `[]`                                             |
| `statefulset.labels`                                      | Additional labels of StatefulSet and its Pods                   | `{"app.kubernetes.io/component": "cockroachdb"}` |
| `statefulset.annotations`                                 | Additional annotations of StatefulSet Pods                      | `{}`                                             |
| `statefulset.nodeAffinity`                                | [Node affinity rules][2] of StatefulSet Pods                    | `{}`                                             |
| `statefulset.podAffinity`                                 | [Inter-Pod affinity rules][1] of StatefulSet Pods               | `{}`                                             |
| `statefulset.podAntiAffinity`                             | [Anti-affinity rules][1] of StatefulSet Pods                    | auto                                             |
| `statefulset.podAntiAffinity.topologyKey`                 | The topologyKey for auto [anti-affinity rules][1]               | `kubernetes.io/hostname`                         |
| `statefulset.podAntiAffinity.type`                        | Type of auto [anti-affinity rules][1]                           | `soft`                                           |
| `statefulset.podAntiAffinity.weight`                      | Weight for `soft` auto [anti-affinity rules][1]                 | `100`                                            |
| `statefulset.nodeSelector`                                | Node labels for StatefulSet Pods assignment                     | `{}`                                             |
| `statefulset.priorityClassName`                           | [PriorityClassName][4] for StatefulSet Pods                     | `""`                                             |
| `statefulset.tolerations`                                 | Node taints to tolerate by StatefulSet Pods                     | `[]`                                             |
| `statefulset.topologySpreadConstraints`                   | [Topology Spread Constraints rules][5] of StatefulSet Pods      | auto                                             |
| `statefulset.topologySpreadConstraints.maxSkew`           | Degree to which Pods may be unevenly distributed                | `1`                                              |
| `statefulset.topologySpreadConstraints.topologyKey`       | The key of node labels                                          | `topology.kubernetes.io/zone`                    |
| `statefulset.topologySpreadConstraints.whenUnsatisfiable` | `ScheduleAnyway`/`DoNotSchedule` for unsatisfiable constraints  | `ScheduleAnyway`                                 |
| `statefulset.resources`                                   | Resource requests and limits for StatefulSet Pods               | `{}`                                             |
| `statefulset.customLivenessProbe`                         | Custom Liveness probe                                           | `{}`                                             |
| `statefulset.customReadinessProbe`                        | Custom Rediness probe                                           | `{}`                                             |
| `service.ports.grpc.external.port`                        | CockroachDB primary serving port in Services                    | `26257`                                          |
| `service.ports.grpc.external.name`                        | CockroachDB primary serving port name in Services               | `grpc`                                           |
| `service.ports.grpc.internal.port`                        | CockroachDB inter-communication port in Services                | `26257`                                          |
| `service.ports.grpc.internal.name`                        | CockroachDB inter-communication port name in Services           | `grpc-internal`                                  |
| `service.ports.http.port`                                 | CockroachDB HTTP port in Services                               | `8080`                                           |
| `service.ports.http.name`                                 | CockroachDB HTTP port name in Services                          | `http`                                           |
| `service.public.type`                                     | Public Service type                                             | `ClusterIP`                                      |
| `service.public.labels`                                   | Additional labels of public Service                             | `{"app.kubernetes.io/component": "cockroachdb"}` |
| `service.public.annotations`                              | Additional annotations of public Service                        | `{}`                                             |
| `service.discovery.labels`                                | Additional labels of discovery Service                          | `{"app.kubernetes.io/component": "cockroachdb"}` |
| `service.discovery.annotations`                           | Additional annotations of discovery Service                     | `{}`                                             |
| `ingress.enabled`                                         | Enable ingress resource for CockroachDB                         | `false`                                          |
| `ingress.labels`                                          | Additional labels of Ingress                                    | `{}`                                             |
| `ingress.annotations`                                     | Additional annotations of Ingress                               | `{}`                                             |
| `ingress.paths`                                           | Paths for the default host                                      | `[/]`                                            |
| `ingress.hosts`                                           | CockroachDB Ingress hostnames                                   | `[]`                                             |
| `ingress.tls[0].hosts`                                    | CockroachDB Ingress tls hostnames                               | `nil`                                            |
| `ingress.tls[0].secretName`                               | CockroachDB Ingress tls secret name                             | `nil`                                            |
>>>>>>> a595ad67
| `serviceMonitor.enabled`                                  | Create [ServiceMonitor](https://github.com/prometheus-operator/prometheus-operator/blob/master/Documentation/design.md#servicemonitor) Resource for scraping metrics using [PrometheusOperator](https://github.com/prometheus-operator/prometheus-operator/blob/master/Documentation/user-guides/getting-started.md#prometheus-operator)                     | `false`                                             |
| `serviceMonitor.labels`                                   | Additional labels of ServiceMonitor                             | `{}`                                                  |
| `serviceMonitor.annotations`                              | Additional annotations of ServiceMonitor                        | `{}`                                                  |
| `serviceMonitor.interval`                                 | ServiceMonitor scrape metrics interval                          | `10s`                                                 |
| `serviceMonitor.scrapeTimeout`                            | ServiceMonitor scrape timeout                                   | `nil`                                                 |
| `storage.hostPath`                                        | Absolute path on host to store data                             | `""`                                                  |
| `storage.persistentVolume.enabled`                        | Whether to use PersistentVolume to store data                   | `yes`                                                 |
| `storage.persistentVolume.size`                           | PersistentVolume size                                           | `100Gi`                                               |
| `storage.persistentVolume.storageClass`                   | PersistentVolume class                                          | `""`                                                  |
| `storage.persistentVolume.labels`                         | Additional labels of PersistentVolumeClaim                      | `{}`                                                  |
| `storage.persistentVolume.annotations`                    | Additional annotations of PersistentVolumeClaim                 | `{}`                                                  |
| `init.labels`                                             | Additional labels of init Job and its Pod                       | `{"app.kubernetes.io/component": "init"}`             |
| `init.annotations`                                        | Additional labels of the Pod of init Job                        | `{}`                                                  |
| `init.affinity`                                           | [Affinity rules][2] of init Job Pod                             | `{}`                                                  |
| `init.nodeSelector`                                       | Node labels for init Job Pod assignment                         | `{}`                                                  |
| `init.tolerations`                                        | Node taints to tolerate by init Job Pod                         | `[]`                                                  |
| `init.resources`                                          | Resource requests and limits for the Pod of init Job            | `{}`                                                  |
| `tls.enabled`                                             | Whether to run securely using TLS certificates                  | `no`                                                  |
| `tls.serviceAccount.create`                               | Whether to create a new RBAC service account                    | `yes`                                                 |
| `tls.serviceAccount.name`                                 | Name of RBAC service account to use                             | `""`                                                  |
| `tls.certs.provided`                                      | Bring your own certs scenario, i.e certificates are provided    | `no`                                                  |
| `tls.certs.clientRootSecret`                              | If certs are provided, secret name for client root cert         | `cockroachdb-root`                                    |
| `tls.certs.nodeSecret`                                    | If certs are provided, secret name for node cert                | `cockroachdb-node`                                    |
| `tls.certs.tlsSecret`                                     | Own certs are stored in TLS secret                              | `no`                                                  |
| `tls.certs.selfSigner.enabled`                            | Whether cockroachdb should generate its own self-signed certs   | `true`                                           |
| `tls.certs.selfSigner.caProvided`                         | Bring your own CA scenario. This CA will be used to generate node and client cert                                  | `false`                                              |
| `tls.certs.selfSigner.caSecret`                           | If CA is provided, secret name for CA cert                      | `""`                                             |
| `tls.certs.selfSigner.minimumCertDuration`                | Minimum cert duration for all the certs, all certs duration will be validated against this duration                | `624h`                                               |
| `tls.certs.selfSigner.caCertDuration`                     | Duration of CA cert in hour                                     | `43824h`                                         |
| `tls.certs.selfSigner.caCertExpiryWindow`                 | Expiry window of CA cert means a window before actual expiry in which CA cert should be rotated                    | `648h`                                               |
| `tls.certs.selfSigner.clientCertDuration`                 | Duration of client cert in hour                                 | `672h                                            |
| `tls.certs.selfSigner.clientCertExpiryWindow`             | Expiry window of client cert means a window before actual expiry in which client cert should be rotated            | `48h`                                                |
| `tls.certs.selfSigner.nodeCertDuration`                   | Duration of node cert in hour                                   | `8760h`                                          |
| `tls.certs.selfSigner.nodeCertExpiryWindow`               | Expiry window of node cert means a window before actual expiry in which node certs should be rotated               | `168h`                                               |
| `tls.certs.selfSigner.rotateCerts`                        | Whether to rotate the certs generate by cockroachdb             | `true`                                           |
| `tls.certs.selfSigner.readinessWait`                      | Wait time for each cockroachdb replica to become ready once it comes in running state. Only considered when rotateCerts is set to true                                    | `30s`                                             |
| `tls.certs.certManager`                                   | Provision certificates with cert-manager                        | `false`                                               |
| `tls.certs.certManagerIssuer.group`                       | IssuerRef group to use when generating certificates             | `cert-manager.io`                                     |
| `tls.certs.certManagerIssuer.kind`                        | IssuerRef kind to use when generating certificates              | `Issuer`                                              |
| `tls.certs.certManagerIssuer.name`                        | IssuerRef name to use when generating certificates              | `cockroachdb`                                         |
| `tls.selfSigner.image.repository`                         | Image to use for self signing TLS certificates                  | `cockroachlabs-helm-charts/cockroach-self-signer-cert`|
| `tls.selfSigner.image.tag`                                | Image tag to use for self signing TLS certificates              | `0.1`                                                 |
| `tls.selfSigner.image.pullPolicy`                         | Self signing TLS certificates container pull policy             | `IfNotPresent`                                        |
| `tls.selfSigner.image.credentials`                        | `registry`, `user` and `pass` credentials to pull private image | `{}`                                                  |
| `networkPolicy.enabled`                                   | Enable NetworkPolicy for CockroachDB's Pods                     | `no`                                                  |
| `networkPolicy.ingress.grpc`                              | Whitelist resources to access gRPC port of CockroachDB's Pods   | `[]`                                                  |
| `networkPolicy.ingress.http`                              | Whitelist resources to access gRPC port of CockroachDB's Pods   | `[]`                                                  |


Override the default parameters using the `--set key=value[,key=value]` argument to `helm install`.

Alternatively, a YAML file that specifies custom values for the parameters can be provided while installing the chart. For example:

```shell
helm install my-release -f my-values.yaml cockroachdb/cockroachdb
```

> **Tip**: You can use the default [values.yaml](values.yaml)

## Deep dive

### Connecting to the CockroachDB cluster

Once you've created the cluster, you can start talking to it by connecting to its `-public` Service. CockroachDB is PostgreSQL wire protocol compatible, so there's a [wide variety of supported clients](https://www.cockroachlabs.com/docs/install-client-drivers.html). As an example, we'll open up a SQL shell using CockroachDB's built-in shell and play around with it a bit, like this (likely needing to replace `my-release-cockroachdb-public` with the name of the `-public` Service that was created with your installed chart):

```shell
kubectl run cockroach-client --rm -it \
--image=cockroachdb/cockroach \
--restart=Never \
-- sql --insecure --host my-release-cockroachdb-public
```

```
Waiting for pod default/cockroach-client to be running, status is Pending,
pod ready: false
If you don't see a command prompt, try pressing enter.
root@my-release-cockroachdb-public:26257> SHOW DATABASES;
+--------------------+
|      Database      |
+--------------------+
| information_schema |
| pg_catalog         |
| system             |
+--------------------+
(3 rows)
root@my-release-cockroachdb-public:26257> CREATE DATABASE bank;
CREATE DATABASE
root@my-release-cockroachdb-public:26257> CREATE TABLE bank.accounts (id INT
PRIMARY KEY, balance DECIMAL);
CREATE TABLE
root@my-release-cockroachdb-public:26257> INSERT INTO bank.accounts VALUES
(1234, 10000.50);
INSERT 1
root@my-release-cockroachdb-public:26257> SELECT * FROM bank.accounts;
+------+---------+
|  id  | balance |
+------+---------+
| 1234 | 10000.5 |
+------+---------+
(1 row)
root@my-release-cockroachdb-public:26257> \q
Waiting for pod default/cockroach-client to terminate, status is Running
pod "cockroach-client" deleted
```

> If you are running in secure mode, you will have to provide a client certificate to the cluster in order to authenticate, so the above command will not work. See [here](https://github.com/cockroachdb/cockroach/blob/master/cloud/kubernetes/client-secure.yaml) for an example of how to set up an interactive SQL shell against a secure cluster or [here](https://github.com/cockroachdb/cockroach/blob/master/cloud/kubernetes/example-app-secure.yaml) for an example application connecting to a secure cluster.

### Cluster health

Because our pod spec includes regular health checks of the CockroachDB processes, simply running `kubectl get pods` and looking at the `STATUS` column is sufficient to determine the health of each instance in the cluster.

If you want more detailed information about the cluster, the best place to look is the Admin UI.

### Accessing the Admin UI

If you want to see information about how the cluster is doing, you can try pulling up the CockroachDB Admin UI by port-forwarding from your local machine to one of the pods (replacing `my-release-cockroachdb-0` with the name of one of your pods:

```shell
kubectl port-forward my-release-cockroachdb-0 8080
```

You should then be able to access the Admin UI by visiting <http://localhost:8080/> in your web browser.

### Failover

If any CockroachDB member fails, it is restarted or recreated automatically by the Kubernetes infrastructure, and will re-join the cluster automatically when it comes back up. You can test this scenario by killing any of the CockroachDB pods:

```shell
kubectl delete pod my-release-cockroachdb-1
```

```shell
kubectl get pods -l "app.kubernetes.io/instance=my-release,app.kubernetes.io/component=cockroachdb"
```

```
NAME                      READY     STATUS        RESTARTS   AGE
my-release-cockroachdb-0  1/1       Running       0          5m
my-release-cockroachdb-2  1/1       Running       0          5m
```

After a while:

```shell
kubectl get pods -l "app.kubernetes.io/instance=my-release,app.kubernetes.io/component=cockroachdb"
```

```
NAME                      READY     STATUS        RESTARTS   AGE
my-release-cockroachdb-0  1/1       Running       0          5m
my-release-cockroachdb-1  1/1       Running       0          20s
my-release-cockroachdb-2  1/1       Running       0          5m
```

You can check the state of re-joining from the new pod's logs:

```shell
kubectl logs my-release-cockroachdb-1
```

```
[...]
I161028 19:32:09.754026 1 server/node.go:586  [n1] node connected via gossip and
verified as part of cluster {"35ecbc27-3f67-4e7d-9b8f-27c31aae17d6"}
[...]
cockroachdb-0.my-release-cockroachdb.default.svc.cluster.local:26257
build:      beta-20161027-55-gd2d3c7f @ 2016/10/28 19:27:25 (go1.7.3)
admin:      http://0.0.0.0:8080
sql:
postgresql://root@my-release-cockroachdb-1.my-release-cockroachdb.default.svc.cluster.local:26257?sslmode=disable
logs:       cockroach-data/logs
store[0]:   path=cockroach-data
status:     restarted pre-existing node
clusterID:  {35ecbc27-3f67-4e7d-9b8f-27c31aae17d6}
nodeID:     2
[...]
```

### NetworkPolicy

To enable NetworkPolicy for CockroachDB, install [a networking plugin that implements the Kubernetes NetworkPolicy spec](https://kubernetes.io/docs/tasks/administer-cluster/declare-network-policy#before-you-begin), and set `networkPolicy.enabled` to `yes`/`true`.

For Kubernetes v1.5 & v1.6, you must also turn on NetworkPolicy by setting the `DefaultDeny` Namespace annotation. Note: this will enforce policy for _all_ pods in the Namespace:

```shell
kubectl annotate namespace default "net.beta.kubernetes.io/network-policy={\"ingress\":{\"isolation\":\"DefaultDeny\"}}"
```

For more precise policy, set `networkPolicy.ingress.grpc` and `networkPolicy.ingress.http` rules. This will only allow pods that match the provided rules to connect to CockroachDB.

### Scaling

Scaling should be managed via the `helm upgrade` command. After resizing your cluster on your cloud environment (e.g., GKE or EKS), run the following command to add a pod. This assumes you scaled from 3 to 4 nodes:

```shell
helm upgrade \
my-release \
cockroachdb/cockroachdb \
--set statefulset.replicas=4 \
--reuse-values
```

Note, that if you are running in secure mode (`tls.enabled` is `yes`/`true`) and increase the size of your cluster, you will also have to approve the CSR (certificate-signing request) of each new node (using `kubectl get csr` and `kubectl certificate approve`).

[1]: https://kubernetes.io/docs/concepts/configuration/assign-pod-node/#inter-pod-affinity-and-anti-affinity
[2]: https://kubernetes.io/docs/concepts/configuration/assign-pod-node/#node-affinity
[3]: https://cert-manager.io/
[4]: https://kubernetes.io/docs/concepts/configuration/pod-priority-preemption/#priorityclass
[5]: https://kubernetes.io/docs/concepts/workloads/pods/pod-topology-spread-constraints/<|MERGE_RESOLUTION|>--- conflicted
+++ resolved
@@ -305,7 +305,6 @@
 The following table lists the configurable parameters of the CockroachDB chart and their default values.
 For details see the [`values.yaml`](values.yaml) file.
 
-<<<<<<< HEAD
 | Parameter                                                 | Description                                                     | Default                                               |
 | ---------                                                 | -----------                                                     | -------                                               |
 | `clusterDomain`                                           | Cluster's default DNS domain                                    | `cluster.local`                                       |
@@ -328,7 +327,7 @@
 | `conf.store.size`                                         | CockroachDB storage size                                        | `""`                                                  |
 | `conf.store.attrs`                                        | CockroachDB storage attributes                                  | `""`                                                  |
 | `image.repository`                                        | Container image name                                            | `cockroachdb/cockroach`                               |
-| `image.tag`                                               | Container image tag                                             | `v21.1.1`                                             |
+| `image.tag`                                               | Container image tag                                             | `v21.1.6`                                             |
 | `image.pullPolicy`                                        | Container pull policy                                           | `IfNotPresent`                                        |
 | `image.credentials`                                       | `registry`, `user` and `pass` credentials to pull private image | `{}`                                                  |
 | `statefulset.replicas`                                    | StatefulSet replicas number                                     | `3`                                                   |
@@ -354,6 +353,8 @@
 | `statefulset.topologySpreadConstraints.topologyKey`       | The key of node labels                                          | `topology.kubernetes.io/zone`                         |
 | `statefulset.topologySpreadConstraints.whenUnsatisfiable` | `ScheduleAnyway`/`DoNotSchedule` for unsatisfiable constraints  | `ScheduleAnyway`                                      |
 | `statefulset.resources`                                   | Resource requests and limits for StatefulSet Pods               | `{}`                                                  |
+| `statefulset.customLivenessProbe`                         | Custom Liveness probe                                           | `{}`                                             |
+| `statefulset.customReadinessProbe`                        | Custom Rediness probe                                           | `{}`                                             |
 | `service.ports.grpc.external.port`                        | CockroachDB primary serving port in Services                    | `26257`                                               |
 | `service.ports.grpc.external.name`                        | CockroachDB primary serving port name in Services               | `grpc`                                                |
 | `service.ports.grpc.internal.port`                        | CockroachDB inter-communication port in Services                | `26257`                                               |
@@ -372,76 +373,6 @@
 | `ingress.hosts`                                           | CockroachDB Ingress hostnames                                   | `[]`                                                  |
 | `ingress.tls[0].hosts`                                    | CockroachDB Ingress tls hostnames                               | `nil`                                                 |
 | `ingress.tls[0].secretName`                               | CockroachDB Ingress tls secret name                             | `nil`                                                 |
-=======
-| Parameter                                                 | Description                                                     | Default                                          |
-| ---------                                                 | -----------                                                     | -------                                          |
-| `clusterDomain`                                           | Cluster's default DNS domain                                    | `cluster.local`                                  |
-| `conf.attrs`                                              | CockroachDB node attributes                                     | `[]`                                             |
-| `conf.cache`                                              | Size of CockroachDB's in-memory cache                           | `25%`                                            |
-| `conf.cluster-name`                                       | Name of CockroachDB cluster                                     | `""`                                             |
-| `conf.disable-cluster-name-verification`                  | Disable CockroachDB cluster name verification                   | `no`                                             |
-| `conf.join`                                               | List of already-existing CockroachDB instances                  | `[]`                                             |
-| `conf.max-disk-temp-storage`                              | Max storage capacity for temp data                              | `0`                                              |
-| `conf.max-offset`                                         | Max allowed clock offset for CockroachDB cluster                | `500ms`                                          |
-| `conf.max-sql-memory`                                     | Max memory to use processing SQL querie                         | `25%`                                            |
-| `conf.locality`                                           | Locality attribute for this deployment                          | `""`                                             |
-| `conf.single-node`                                        | Disable CockroachDB clustering (standalone mode)                | `no`                                             |
-| `conf.sql-audit-dir`                                      | Directory for SQL audit log                                     | `""`                                             |
-| `conf.port`                                               | CockroachDB primary serving port in Pods                        | `26257`                                          |
-| `conf.http-port`                                          | CockroachDB HTTP port in Pods                                   | `8080`                                           |
-| `conf.path`                                               | CockroachDB data directory mount path                           | `cockroach-data`                                 |
-| `conf.store.enabled`                                      | Enable store configuration for CockroachDB                      | `false`                                          |
-| `conf.store.type`                                         | CockroachDB storage type                                        | `""`                                             |
-| `conf.store.size`                                         | CockroachDB storage size                                        | `""`                                             |
-| `conf.store.attrs`                                        | CockroachDB storage attributes                                  | `""`                                             |
-| `image.repository`                                        | Container image name                                            | `cockroachdb/cockroach`                          |
-| `image.tag`                                               | Container image tag                                             | `v21.1.6`                                        |
-| `image.pullPolicy`                                        | Container pull policy                                           | `IfNotPresent`                                   |
-| `image.credentials`                                       | `registry`, `user` and `pass` credentials to pull private image | `{}`                                             |
-| `statefulset.replicas`                                    | StatefulSet replicas number                                     | `3`                                              |
-| `statefulset.updateStrategy`                              | Update strategy for StatefulSet Pods                            | `{"type": "RollingUpdate"}`                      |
-| `statefulset.podManagementPolicy`                         | `OrderedReady`/`Parallel` Pods creation/deletion order          | `Parallel`                                       |
-| `statefulset.budget.maxUnavailable`                       | k8s PodDisruptionBudget parameter                               | `1`                                              |
-| `statefulset.args`                                        | Extra command-line arguments                                    | `[]`                                             |
-| `statefulset.env`                                         | Extra env vars                                                  | `[]`                                             |
-| `statefulset.secretMounts`                                | Additional Secrets to mount at cluster members                  | `[]`                                             |
-| `statefulset.labels`                                      | Additional labels of StatefulSet and its Pods                   | `{"app.kubernetes.io/component": "cockroachdb"}` |
-| `statefulset.annotations`                                 | Additional annotations of StatefulSet Pods                      | `{}`                                             |
-| `statefulset.nodeAffinity`                                | [Node affinity rules][2] of StatefulSet Pods                    | `{}`                                             |
-| `statefulset.podAffinity`                                 | [Inter-Pod affinity rules][1] of StatefulSet Pods               | `{}`                                             |
-| `statefulset.podAntiAffinity`                             | [Anti-affinity rules][1] of StatefulSet Pods                    | auto                                             |
-| `statefulset.podAntiAffinity.topologyKey`                 | The topologyKey for auto [anti-affinity rules][1]               | `kubernetes.io/hostname`                         |
-| `statefulset.podAntiAffinity.type`                        | Type of auto [anti-affinity rules][1]                           | `soft`                                           |
-| `statefulset.podAntiAffinity.weight`                      | Weight for `soft` auto [anti-affinity rules][1]                 | `100`                                            |
-| `statefulset.nodeSelector`                                | Node labels for StatefulSet Pods assignment                     | `{}`                                             |
-| `statefulset.priorityClassName`                           | [PriorityClassName][4] for StatefulSet Pods                     | `""`                                             |
-| `statefulset.tolerations`                                 | Node taints to tolerate by StatefulSet Pods                     | `[]`                                             |
-| `statefulset.topologySpreadConstraints`                   | [Topology Spread Constraints rules][5] of StatefulSet Pods      | auto                                             |
-| `statefulset.topologySpreadConstraints.maxSkew`           | Degree to which Pods may be unevenly distributed                | `1`                                              |
-| `statefulset.topologySpreadConstraints.topologyKey`       | The key of node labels                                          | `topology.kubernetes.io/zone`                    |
-| `statefulset.topologySpreadConstraints.whenUnsatisfiable` | `ScheduleAnyway`/`DoNotSchedule` for unsatisfiable constraints  | `ScheduleAnyway`                                 |
-| `statefulset.resources`                                   | Resource requests and limits for StatefulSet Pods               | `{}`                                             |
-| `statefulset.customLivenessProbe`                         | Custom Liveness probe                                           | `{}`                                             |
-| `statefulset.customReadinessProbe`                        | Custom Rediness probe                                           | `{}`                                             |
-| `service.ports.grpc.external.port`                        | CockroachDB primary serving port in Services                    | `26257`                                          |
-| `service.ports.grpc.external.name`                        | CockroachDB primary serving port name in Services               | `grpc`                                           |
-| `service.ports.grpc.internal.port`                        | CockroachDB inter-communication port in Services                | `26257`                                          |
-| `service.ports.grpc.internal.name`                        | CockroachDB inter-communication port name in Services           | `grpc-internal`                                  |
-| `service.ports.http.port`                                 | CockroachDB HTTP port in Services                               | `8080`                                           |
-| `service.ports.http.name`                                 | CockroachDB HTTP port name in Services                          | `http`                                           |
-| `service.public.type`                                     | Public Service type                                             | `ClusterIP`                                      |
-| `service.public.labels`                                   | Additional labels of public Service                             | `{"app.kubernetes.io/component": "cockroachdb"}` |
-| `service.public.annotations`                              | Additional annotations of public Service                        | `{}`                                             |
-| `service.discovery.labels`                                | Additional labels of discovery Service                          | `{"app.kubernetes.io/component": "cockroachdb"}` |
-| `service.discovery.annotations`                           | Additional annotations of discovery Service                     | `{}`                                             |
-| `ingress.enabled`                                         | Enable ingress resource for CockroachDB                         | `false`                                          |
-| `ingress.labels`                                          | Additional labels of Ingress                                    | `{}`                                             |
-| `ingress.annotations`                                     | Additional annotations of Ingress                               | `{}`                                             |
-| `ingress.paths`                                           | Paths for the default host                                      | `[/]`                                            |
-| `ingress.hosts`                                           | CockroachDB Ingress hostnames                                   | `[]`                                             |
-| `ingress.tls[0].hosts`                                    | CockroachDB Ingress tls hostnames                               | `nil`                                            |
-| `ingress.tls[0].secretName`                               | CockroachDB Ingress tls secret name                             | `nil`                                            |
->>>>>>> a595ad67
 | `serviceMonitor.enabled`                                  | Create [ServiceMonitor](https://github.com/prometheus-operator/prometheus-operator/blob/master/Documentation/design.md#servicemonitor) Resource for scraping metrics using [PrometheusOperator](https://github.com/prometheus-operator/prometheus-operator/blob/master/Documentation/user-guides/getting-started.md#prometheus-operator)                     | `false`                                             |
 | `serviceMonitor.labels`                                   | Additional labels of ServiceMonitor                             | `{}`                                                  |
 | `serviceMonitor.annotations`                              | Additional annotations of ServiceMonitor                        | `{}`                                                  |
